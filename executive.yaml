- id:
    bioguide: W000178
    govtrack: 411351
  name:
    first: George
    last: Washington
  bio:
    birthday: '1732-02-22'
    gender: M
  terms:
  - type: prez
    start: '1789-04-30'
    end: '1793-03-04'
    party: no party
    how: election
  - type: prez
    start: '1793-03-04'
    end: '1797-03-04'
    party: no party
    how: election
- id:
    bioguide: A000039
    govtrack: 400699
  name:
    first: John
    last: Adams
  bio:
    birthday: '1735-10-19'
    gender: M
  terms:
  - type: viceprez
    start: '1789-04-21'
    end: '1793-03-04'
    party: Federalist
  - type: viceprez
    start: '1793-03-04'
    end: '1797-03-04'
    party: Federalist
  - type: prez
    start: '1797-03-04'
    end: '1801-03-04'
    party: Federalist
    how: election
- id:
    bioguide: J000069
    govtrack: 405974
  name:
    first: Thomas
    last: Jefferson
  bio:
    birthday: '1743-04-13'
    gender: M
  terms:
  - type: viceprez
    start: '1797-03-04'
    end: '1801-03-04'
    party: Democratic-Republican
  - type: prez
    start: '1801-03-04'
    end: '1805-03-04'
<<<<<<< HEAD
    party: Democratic - Republican
    how: election
  - type: prez
    start: '1805-03-04'
    end: '1809-03-04'
    party: Democratic - Republican
    how: election
=======
    party: Democratic-Republican
  - type: prez
    start: '1805-03-04'
    end: '1809-03-04'
    party: Democratic-Republican
- id:
    bioguide: B001133
    govtrack: 402077
    icpsr: 1302
  name:
    first: Aaron
    last: Burr
    suffix: Jr.
  bio:
    birthday: '1756-02-06'
    gender: M
  terms:
  - type: viceprez
    start: '1801-03-04'
    end: '1805-03-04'
    party: Democratic-Republican
- id:
    bioguide: C000527
  name:
    first: George
    last: Clinton
  bio:
    birthday: '1739-07-26'
    gender: M
  terms:
  - type: viceprez
    start: '1805-03-04'
    end: '1809-03-04'
    party: Democratic-Republican
  - type: viceprez
    start: '1809-03-04'
    end: '1812-04-20'
    party: Democratic-Republican
- id:
    bioguide: G000139
    govtrack: 404507
    icpsr: 3541
  name:
    first: Elbridge
    last: Gerry
  bio:
    birthday: '1744-07-17'
    gender: M
  terms:
  - type: viceprez
    start: '1813-03-04'
    end: '1814-11-23'
    party: Democratic-Republican
>>>>>>> 009bddcc
- id:
    bioguide: M000043
    govtrack: 407071
    icpsr: 5903
  name:
    first: James
    last: Madison
  bio:
    birthday: '1751-03-16'
    gender: M
  terms:
  - type: prez
    start: '1809-03-04'
    end: '1813-03-04'
    party: Democratic-Republican
    how: election
  - type: prez
    start: '1813-03-04'
    end: '1817-03-04'
    party: Democratic-Republican
    how: election
- id:
    bioguide: T000306
  name:
    first: Daniel
    middle: D.
    last: Tompkins
  bio:
    birthday: '1774-06-21'
    gender: M
  terms:
  - type: viceprez
    start: '1817-03-04'
    end: '1821-03-05'
    party: Democratic-Republican
  - type: viceprez
    start: '1821-03-05'
    end: '1825-03-04'
    party: Democratic-Republican
- id:
    bioguide: M000858
    govtrack: 407829
    icpsr: 6594
  name:
    first: James
    last: Monroe
  bio:
    birthday: '1758-04-28'
    gender: M
  terms:
  - type: prez
    start: '1817-03-04'
    end: '1821-03-05'
    party: Democratic-Republican
    how: election
  - type: prez
    start: '1821-03-05'
    end: '1825-03-04'
    party: Democratic-Republican
    how: election
- id:
    bioguide: A000041
    govtrack: 400702
    icpsr: 34
  name:
    first: John
    middle: Quincy
    last: Adams
  bio:
    birthday: '1767-07-11'
    gender: M
  terms:
  - type: prez
    start: '1825-03-04'
    end: '1829-03-04'
    party: Democratic-Republican
    how: election
- id:
    bioguide: C000044
    govtrack: 402205
    icpsr: 1418
  name:
    first: John
    middle: Caldwell
    last: Calhoun
  bio:
    birthday: '1782-03-18'
    gender: M
  terms:
  - type: viceprez
    start: '1825-03-04'
    end: '1829-03-04'
    party: Democratic-Republican
  - type: viceprez
    start: '1829-03-04'
    end: '1832-12-28'
    party: Democratic
- id:
    bioguide: J000005
    govtrack: 405913
    icpsr: 4843
  name:
    first: Andrew
    last: Jackson
  bio:
    birthday: '1767-03-15'
    gender: M
  terms:
  - type: prez
    start: '1829-03-04'
    end: '1833-03-04'
    party: Democratic
    how: election
  - type: prez
    start: '1833-03-04'
    end: '1837-03-04'
    party: Democratic
    how: election
- id:
    bioguide: J000170
    govtrack: 406067
    icpsr: 4988
  name:
    first: Richard
    middle: Mentor
    last: Johnson
  bio:
    birthday: '1780-10-17'
    gender: M
  terms:
  - type: viceprez
    start: '1837-03-04'
    end: '1841-03-04'
    party: Democratic
- id:
    bioguide: V000009
    govtrack: 411074
    icpsr: 9595
  name:
    first: Martin
    last: Van Buren
  bio:
    birthday: '1782-12-05'
    gender: M
  terms:
  - type: viceprez
    start: '1833-03-04'
    end: '1837-03-04'
    party: Democratic
  - type: prez
    start: '1837-03-04'
    end: '1841-03-04'
    party: Democratic
    how: election
- id:
    bioguide: H000279
    govtrack: 405153
    icpsr: 4138
  name:
    first: William
    middle: Henry
    last: Harrison
  bio:
    birthday: '1773-02-09'
    gender: M
  terms:
  - type: prez
    start: '1841-03-04'
    end: '1841-04-04'
    party: Whig
    how: election
- id:
    bioguide: T000450
    govtrack: 411018
    icpsr: 9542
  name:
    first: John
    last: Tyler
  bio:
    birthday: '1790-03-29'
    gender: M
  terms:
  - type: viceprez
    start: '1841-03-04'
    end: '1841-04-04'
    party: Whig
  - type: prez
    start: '1841-04-04'
    end: '1845-03-04'
    party: Whig
    how: succession
- id:
    bioguide: D000011
    govtrack: 403154
    icpsr: 2305
  name:
    first: George
    middle: Mifflin
    last: Dallas
  bio:
    birthday: '1792-07-10'
    gender: M
  terms:
  - type: viceprez
    start: '1845-03-04'
    end: '1849-03-04'
    party: Democratic
- id:
    bioguide: P000409
    govtrack: 408802
    icpsr: 7507
  name:
    first: James
    middle: Knox
    last: Polk
  bio:
    birthday: '1795-11-02'
    gender: M
  terms:
  - type: prez
    start: '1845-03-04'
    end: '1849-03-04'
    party: Democratic
    how: election
- id:
    govtrack: 412344
  name:
    first: Zachary
    last: Taylor
  bio:
    birthday: '1784-11-24'
    gender: M
  terms:
  - type: prez
    start: '1849-03-04'
    end: '1850-07-09'
    party: Whig
    how: election
- id:
    bioguide: F000115
    govtrack: 404072
    icpsr: 3140
  name:
    first: Millard
    last: Fillmore
  bio:
    birthday: '1800-01-07'
    gender: M
  terms:
  - type: viceprez
    start: '1849-03-04'
    end: '1850-07-09'
    party: Whig
  - type: prez
    start: '1850-07-09'
    end: '1853-03-04'
    party: Whig
    how: succession
- id:
    bioguide: K000217
    govtrack: 406377
    icpsr: 5275
  name:
    first: William
    middle: Rufus de Vane
    last: King
  bio:
    birthday: '1786-04-07'
    gender: M
  terms:
  - type: viceprez
    start: '1853-03-04'
    end: '1853-04-18'
    party: Democratic
- id:
    bioguide: P000333
    govtrack: 408730
    icpsr: 7435
  name:
    first: Franklin
    last: Pierce
  bio:
    birthday: '1804-11-23'
    gender: M
  terms:
  - type: prez
    start: '1853-03-04'
    end: '1857-03-04'
    party: Democratic
    how: election
- id:
    bioguide: B000789
    govtrack: 401746
    icpsr: 995
  name:
    first: John
    middle: Cabell
    last: Breckinridge
  bio:
    birthday: '1821-01-16'
    gender: M
  terms:
  - type: viceprez
    start: '1857-03-04'
    end: '1861-03-04'
    party: Democratic
- id:
    bioguide: B001005
    govtrack: 401954
    icpsr: 1186
  name:
    first: James
    last: Buchanan
  bio:
    birthday: '1791-04-23'
    gender: M
  terms:
  - type: prez
    start: '1857-03-04'
    end: '1861-03-04'
    party: Democratic
    how: election
- id:
    bioguide: H000121
    govtrack: 405003
    icpsr: 4001
  name:
    first: Hannibal
    last: Hamlin
  bio:
    birthday: '1809-08-27'
    gender: M
  terms:
  - type: viceprez
    start: '1861-03-04'
    end: '1865-03-04'
    party: Republican
- id:
    bioguide: L000313
    govtrack: 406807
    icpsr: 5666
  name:
    first: Abraham
    last: Lincoln
  bio:
    birthday: '1809-02-12'
    gender: M
  terms:
  - type: prez
    start: '1861-03-04'
    end: '1865-03-04'
    party: Republican
    how: election
  - type: prez
    start: '1865-03-04'
    end: '1865-04-15'
    party: Republican
    how: election
- id:
    bioguide: J000116
    govtrack: 406017
    icpsr: 4940
  name:
    first: Andrew
    last: Johnson
  bio:
    birthday: '1808-12-29'
    gender: M
  terms:
  - type: viceprez
    start: '1865-03-04'
    end: '1865-04-15'
    party: Democratic
  - type: prez
    start: '1865-04-15'
    end: '1869-03-04'
    party: Democratic
- id:
    bioguide: C000626
    govtrack: 402755
    icpsr: 1938
  name:
    first: Schuyler
    last: Colfax
  bio:
    birthday: '1823-03-23'
    gender: M
  terms:
  - type: viceprez
    start: '1869-03-04'
    end: '1873-03-04'
    party: Republican
- id:
    bioguide: W000585
    govtrack: 411739
    icpsr: 10225
  name:
    first: Henry
    last: Wilson
  bio:
    birthday: '1812-02-16'
    gender: M
  terms:
  - type: viceprez
    start: '1873-03-04'
    end: '1875-11-22'
    party: Republican
    how: succession
- id:
    govtrack: 412350
  name:
    first: Ulysses
    middle: Simpson
    last: Grant
  bio:
    birthday: '1822-04-27'
    gender: M
  terms:
  - type: prez
    start: '1869-03-04'
    end: '1873-03-04'
    party: Republican
    how: election
  - type: prez
    start: '1873-03-04'
    end: '1877-03-04'
    party: Republican
    how: election
- id:
    bioguide: W000341
    govtrack: 411503
    icpsr: 9995
  name:
    first: William
    middle: Almon
    last: Wheeler
  bio:
    birthday: '1819-06-30'
    gender: M
  terms:
  - type: viceprez
    start: '1877-03-04'
    end: '1881-03-04'
    party: Republican
- id:
    bioguide: H000393
    govtrack: 405261
    icpsr: 4232
  name:
    first: Rutherford
    middle: Birchard
    last: Hayes
  bio:
    birthday: '1822-10-04'
    gender: M
  terms:
  - type: prez
    start: '1877-03-04'
    end: '1881-03-04'
    party: Republican
    how: election
- id:
    bioguide: G000063
    govtrack: 404436
    icpsr: 3473
  name:
    first: James
    middle: Abram
    last: Garfield
  bio:
    birthday: '1831-11-19'
    gender: M
  terms:
  - type: prez
    start: '1881-03-04'
    end: '1881-09-19'
    party: Republican
    how: election
- id:
    bioguide: A000303
    govtrack: 400945
  name:
    first: Chester
    middle: Alan
    last: Arthur
  bio:
    birthday: '1829-10-05'
    gender: M
  terms:
  - type: viceprez
    start: '1881-03-04'
    end: '1881-09-19'
    party: Republican
  - type: prez
    start: '1881-09-19'
    end: '1885-03-04'
    party: Republican
    how: succession
- id:
    bioguide: H000493
    govtrack: 405356
    icpsr: 4319
  name:
    first: Thomas
    middle: Andrews
    last: Hendricks
  bio:
    birthday: '1819-09-07'
    gender: M
  terms:
  - type: viceprez
    start: '1885-03-04'
    end: '1885-11-25'
    party: Democratic
- id:
    bioguide: M001018
    govtrack: 407985
    icpsr: 6742
  name:
    first: Levi
    middle: Parsons
    last: Morton
  bio:
    birthday: '1824-05-16'
    gender: M
  terms:
  - type: viceprez
    start: '1889-03-04'
    end: '1893-03-04'
    party: Republican
- id:
    bioguide: H000263
    govtrack: 405139
    icpsr: 4124
  name:
    first: Benjamin
    last: Harrison
  bio:
    birthday: '1833-08-20'
    gender: M
  terms:
  - type: prez
    start: '1889-03-04'
    end: '1893-03-04'
    party: Republican
    how: election
- id:
    bioguide: S000889
    govtrack: 410350
    icpsr: 8918
  name:
    first: Adlai
    middle: Ewing
    last: Stevenson
  bio:
    birthday: '1835-10-23'
    gender: M
  terms:
  - type: viceprez
    start: '1893-03-04'
    end: '1897-03-04'
    party: Democratic
- id:
    govtrack: 412354
  name:
    first: Grover
    last: Cleveland
  bio:
    birthday: '1837-03-18'
    gender: M
  terms:
  - type: prez
    start: '1885-03-04'
    end: '1889-03-04'
    party: Democratic
    how: election
  - type: prez
    start: '1893-03-04'
    end: '1897-03-04'
    party: Democratic
    how: election
- id:
    bioguide: H000660
  name:
    first: Garret
    middle: Augustus
    last: Hobart
  bio:
    birthday: '1844-06-03'
    gender: M
  terms:
  - type: viceprez
    start: '1897-03-04'
    end: '1899-11-21'
    party: Republican
- id:
    bioguide: M000522
    govtrack: 407515
    icpsr: 6312
  name:
    first: William
    last: McKinley
    suffix: Jr.
  bio:
    birthday: '1843-01-29'
    gender: M
  terms:
  - type: prez
    start: '1897-03-04'
    end: '1901-03-04'
    party: Republican
    how: election
  - type: prez
    start: '1901-03-04'
    end: '1901-09-14'
    party: Republican
    how: election
- id:
    bioguide: F000003
    govtrack: 403965
    icpsr: 3046
  name:
    first: Charles
    middle: Warren
    last: Fairbanks
  bio:
    birthday: '1852-05-11'
    gender: M
  terms:
  - type: viceprez
    start: '1905-03-04'
    end: '1909-03-04'
    party: Republican
- id:
    bioguide: R000429
    govtrack: 409394
  name:
    first: Theodore
    last: Roosevelt
  bio:
    birthday: '1858-10-27'
    gender: M
  terms:
  - type: viceprez
    start: '1901-03-04'
    end: '1901-09-14'
    party: Republican
  - type: prez
    start: '1901-09-14'
    end: '1905-03-04'
    party: Republican
    how: succession
  - type: prez
    start: '1905-03-04'
    end: '1909-03-04'
    party: Republican
    how: election
- id:
    bioguide: S000345
    govtrack: 409841
    icpsr: 8453
  name:
    first: James
    middle: Schoolcraft
    last: Sherman
  bio:
    birthday: '1855-10-24'
    gender: M
  terms:
  - type: viceprez
    start: '1909-03-04'
    end: '1912-10-30'
    party: Republican
- id:
    govtrack: 412359
  name:
    first: William
    middle: Howard
    last: Taft
  bio:
    birthday: '1857-09-15'
    gender: M
  terms:
  - type: prez
    start: '1909-03-04'
    end: '1913-03-04'
    party: Republican
    how: election
- id:
    bioguide: M000164
  name:
    first: Thomas
    middle: Riley
    last: Marshall
  bio:
    birthday: '1854-03-14'
    gender: M
  terms:
  - type: viceprez
    start: '1913-03-04'
    end: '1917-03-04'
    party: Democratic
  - type: viceprez
    start: '1917-03-04'
    end: '1921-03-04'
    party: Democratic
- id:
    govtrack: 412360
  name:
    first: Woodrow
    last: Wilson
  bio:
    birthday: '1856-12-28'
    gender: M
  terms:
  - type: prez
    start: '1913-03-04'
    end: '1917-03-04'
    party: Democratic
    how: election
  - type: prez
    start: '1917-03-04'
    end: '1921-03-04'
    party: Democratic
    how: election
- id:
    bioguide: H000192
    govtrack: 405073
    icpsr: 4059
  name:
    first: Warren
    middle: Gamaliel
    last: Harding
  bio:
    birthday: '1865-11-02'
    gender: M
  terms:
  - type: prez
    start: '1921-03-04'
    end: '1923-08-02'
    party: Republican
    how: election
- id:
    bioguide: D000147
  name:
    first: Charles
    middle: Gates
    last: Dawes
  bio:
    birthday: '1865-08-27'
    gender: M
  terms:
  - type: viceprez
    start: '1925-03-04'
    end: '1929-03-04'
    party: Republican
- id:
    bioguide: C000738
    govtrack: 402859
  name:
    first: Calvin
    last: Coolidge
  bio:
    birthday: '1872-07-04'
    gender: M
  terms:
  - type: viceprez
    start: '1921-03-04'
    end: '1923-08-02'
    party: Republican
  - type: prez
    start: '1923-08-02'
    end: '1925-03-04'
    party: Republican
    how: succession
  - type: prez
    start: '1925-03-04'
    end: '1929-03-04'
    party: Republican
    how: election
- id:
    bioguide: C001008
    govtrack: 403115
    icpsr: 2269
  name:
    first: Charles
    last: Curtis
  bio:
    birthday: '1860-01-25'
    gender: M
  terms:
  - type: viceprez
    start: '1929-03-04'
    end: '1933-03-04'
    party: Republican
- id:
    govtrack: 412363
  name:
    first: Herbert
    middle: Clark
    last: Hoover
  bio:
    gender: M
  terms:
  - type: prez
    start: '1929-03-04'
    end: '1933-03-04'
    party: Republican
    how: election
- id:
    bioguide: G000074
    govtrack: 404446
    icpsr: 3482
  name:
    first: John
    middle: Nance
    last: Garner
  bio:
    birthday: '1868-11-22'
    gender: M
  terms:
  - type: viceprez
    start: '1933-03-04'
    end: '1937-01-20'
    party: Democratic
  - type: viceprez
    start: '1937-01-20'
    end: '1941-01-20'
    party: Democratic
- id:
    bioguide: W000077
  name:
    first: Henry
    middle: Agard
    last: Wallace
  bio:
    birthday: '1888-10-07'
    gender: M
  terms:
  - type: viceprez
    start: '1941-01-20'
    end: '1945-01-20'
    party: Democratic
- id:
    govtrack: 412364
  name:
    first: Franklin
    middle: Delano
    last: Roosevelt
  bio:
    birthday: '1882-01-30'
    gender: M
  terms:
  - type: prez
    start: '1933-03-04'
    end: '1937-01-20'
    party: Democratic
    how: election
  - type: prez
    start: '1937-01-20'
    end: '1941-01-20'
    party: Democratic
    how: election
  - type: prez
    start: '1941-01-20'
    end: '1945-01-20'
    party: Democratic
    how: election
  - type: prez
    start: '1945-01-20'
    end: '1945-04-12'
    party: Democratic
    how: election
- id:
    bioguide: B000145
    govtrack: 401146
    icpsr: 437
  name:
    first: Alben
    middle: William
    last: Barkley
  bio:
    birthday: '1877-11-24'
    gender: M
  terms:
  - type: viceprez
    start: '1949-01-20'
    end: '1953-01-20'
    party: Democratic
- id:
    bioguide: T000387
    govtrack: 410956
    icpsr: 9487
  name:
    first: Harry
    middle: S.
    last: Truman
  bio:
    birthday: '1884-05-08'
    gender: M
  terms:
  - type: viceprez
    start: '1945-01-20'
    end: '1945-04-12'
    party: Democratic
  - type: prez
    start: '1945-04-12'
    end: '1949-01-20'
    party: Democratic
    how: succession
  - type: prez
    start: '1949-01-20'
    end: '1953-01-20'
    party: Democratic
    how: election
- id:
    govtrack: 412366
  name:
    first: Dwight
    middle: David
    last: Eisenhower
  bio:
    gender: M
  terms:
  - type: prez
    start: '1953-01-20'
    end: '1957-01-20'
    party: Republican
    how: election
  - type: prez
    start: '1957-01-20'
    end: '1961-01-20'
    party: Republican
    how: election
- id:
    bioguide: K000107
    govtrack: 406274
    icpsr: 5180
  name:
    first: John
    middle: Fitzgerald
    last: Kennedy
  bio:
    birthday: '1917-05-29'
    gender: M
  terms:
  - type: prez
    start: '1961-01-20'
    end: '1963-11-22'
    party: Democratic
    how: election
- id:
    bioguide: H000953
    thomas: '01366'
    govtrack: 405797
    icpsr: 4728
  name:
    first: Hubert
    middle: Horatio
    last: Humphrey
    suffix: Jr.
  bio:
    birthday: '1911-05-27'
    gender: M
  terms:
  - type: viceprez
    start: '1965-01-20'
    end: '1969-01-20'
    party: Democratic
- id:
    bioguide: J000160
    govtrack: 406058
    icpsr: 4979
  name:
    first: Lyndon
    middle: Baines
    last: Johnson
  bio:
    birthday: '1908-08-27'
    gender: M
  terms:
  - type: viceprez
    start: '1961-01-20'
    end: '1963-11-22'
    party: Democratic
  - type: prez
    start: '1963-11-22'
    end: '1965-01-20'
    party: Democratic
    how: succession
  - type: prez
    start: '1965-01-20'
    end: '1969-01-20'
    party: Democratic
    how: election
- id:
    bioguide: A000059
  name:
    first: Spiro
    middle: Theodore
    last: Agnew
  bio:
    birthday: '1918-11-09'
    gender: M
  terms:
  - type: viceprez
    start: '1969-01-20'
    end: '1973-01-20'
    party: Republican
  - type: prez
    start: '1973-01-20'
    end: '1973-10-10'
    party: Republican
- id:
    bioguide: N000116
    govtrack: 408200
    icpsr: 6939
  name:
    first: Richard
    middle: Milhous
    last: Nixon
  bio:
    birthday: '1913-01-09'
    gender: M
  terms:
  - type: viceprez
    start: '1953-01-20'
    end: '1957-01-20'
    party: Republican
  - type: viceprez
    start: '1957-01-20'
    end: '1961-01-20'
    party: Republican
  - type: prez
    start: '1969-01-20'
    end: '1973-01-20'
    party: Republican
    how: election
  - type: prez
    start: '1973-01-20'
    end: '1974-08-09'
    party: Republican
    how: election
- id:
    bioguide: F000260
    thomas: '00399'
    govtrack: 404212
    icpsr: 3268
  name:
    first: Gerald
    middle: Rudolph
    last: Ford
    suffix: Jr.
  bio:
    birthday: '1913-07-14'
  terms:
  - type: viceprez
    start: '1973-12-06'
    end: '1974-08-09'
    party: Republican
  - type: prez
    start: '1974-08-09'
    end: '1977-01-20'
    party: Republican
    how: succession
- id:
    bioguide: R000363
  name:
    first: Nelson
    middle: Aldrich
    last: Rockefeller
  bio:
    birthday: '1908-07-08'
  terms:
  - type: viceprez
    start: '1974-12-19'
    end: '1977-01-20'
    party: Republican
- id:
    bioguide: M000851
    thomas: '01402'
    govtrack: 407824
    icpsr: 10813
  name:
    first: Walter
    middle: Frederick
    last: Mondale
  bio:
    birthday: '1928-01-05'
    gender: M
  terms:
  - type: viceprez
    start: '1977-01-20'
    end: '1981-01-20'
    party: Democratic
- id:
    govtrack: 412371
  name:
    first: James
    middle: Earl
    last: Carter
    nickname: Jimmy
  bio:
    birthday: '1924-10-01'
    gender: M
  terms:
  - type: prez
    start: '1977-01-20'
    end: '1981-01-20'
    party: Democratic
    how: election
- id:
    govtrack: 412372
  name:
    first: Ronald
    middle: Wilson
    last: Reagan
  bio:
    birthday: '1911-02-06'
    gender: M
  terms:
  - type: prez
    start: '1981-01-20'
    end: '1985-01-20'
    party: Republican
    how: election
  - type: prez
    start: '1985-01-20'
    end: '1989-01-20'
    party: Republican
    how: election
- id:
    bioguide: Q000007
    thomas: '00935'
    govtrack: 408970
    icpsr: 14447
  name:
    first: James
    middle: Danforth
    last: Quayle
    nickname: Dan
  bio:
    birthday: '1947-02-04'
    gender: M
  terms:
  - type: viceprez
    start: '1989-01-20'
    end: '1993-01-20'
    party: Republican
- id:
    bioguide: B001166
    govtrack: 402108
    icpsr: 11008
  name:
    first: George
    middle: Herbert Walker
    last: Bush
  bio:
    birthday: '1924-06-12'
    gender: M
  terms:
  - type: viceprez
    start: '1981-01-20'
    end: '1985-01-20'
    party: Republican
  - type: viceprez
    start: '1985-01-20'
    end: '1989-01-20'
    party: Republican
  - type: prez
    start: '1989-01-20'
    end: '1993-01-20'
    party: Republican
    how: election
- id:
    bioguide: G000321
    thomas: '00449'
    lis: S170
    govtrack: 404679
    icpsr: 14423
  name:
    first: Albert
    middle: Arnold
    last: Gore
    suffix: Jr.
    nickname: Al
  bio:
    birthday: '1948-03-31'
    gender: M
  terms:
  - type: viceprez
    start: '1993-01-20'
    end: '1997-01-20'
    party: Democrat
  - type: viceprez
    start: '1997-01-20'
    end: '2001-01-20'
    party: Democrat
- id:
    govtrack: 412374
  name:
    first: William
    middle: Jefferson
    last: Clinton
    nickname: Bill
  bio:
    birthday: '1946-08-19'
    gender: M
  terms:
  - type: prez
    start: '1993-01-20'
    end: '1997-01-20'
    party: Democrat
    how: election
  - type: prez
    start: '1997-01-20'
    end: '2001-01-20'
    party: Democrat
    how: election
- id:
    bioguide: C000344
    thomas: '00193'
    govtrack: 402484
    icpsr: 14611
  name:
    first: Richard
    middle: Bruce
    last: Cheney
    nickname: Dick
  bio:
    birthday: '1941-01-30'
    gender: M
  terms:
  - type: viceprez
    start: '2001-01-20'
    end: '2005-01-20'
    party: Republican
  - type: viceprez
    start: '2005-01-20'
    end: '2009-01-20'
    party: Republican
- id:
    govtrack: 412375
  name:
    first: George
    middle: Walker
    last: Bush
  bio:
    birthday: '1946-07-06'
    gender: M
  terms:
  - type: prez
    start: '2001-01-20'
    end: '2005-01-20'
    party: Republican
    how: election
  - type: prez
    start: '2005-01-20'
    end: '2009-01-20'
    party: Republican
    how: election
- id:
    bioguide: B000444
    thomas: '01284'
    lis: S010
    govtrack: 300008
    opensecrets: N00001669
    votesmart: 53279
    icpsr: 14101
    fec:
    - S8DE00012
  name:
    first: Joseph
    middle: Robinette
    last: Biden
    suffix: Jr.
    nickname: Joe
  bio:
    birthday: '1942-11-20'
    gender: M
    religion: Roman Catholic
  terms:
  - type: viceprez
    start: '2009-01-20'
    end: '2013-01-20'
    party: Democrat
  - type: viceprez
    start: '2013-01-20'
    end: '2017-01-20'
    party: Democrat
- id:
    bioguide: O000167
    thomas: '01763'
    lis: S298
    govtrack: 400629
    opensecrets: N00009638
    votesmart: 9490
  name:
    first: Barack
    middle: Hussein
    last: Obama
    suffix: II
  bio:
    birthday: '1961-08-04'
    gender: M
  terms:
  - type: prez
    start: '2009-01-20'
    end: '2013-01-20'
    party: Democrat
    how: election
  - type: prez
    start: '2013-01-20'
    end: '2017-01-20'
    party: Democrat
    how: election<|MERGE_RESOLUTION|>--- conflicted
+++ resolved
@@ -58,20 +58,13 @@
   - type: prez
     start: '1801-03-04'
     end: '1805-03-04'
-<<<<<<< HEAD
-    party: Democratic - Republican
-    how: election
-  - type: prez
-    start: '1805-03-04'
-    end: '1809-03-04'
-    party: Democratic - Republican
-    how: election
-=======
     party: Democratic-Republican
+    how: election
   - type: prez
     start: '1805-03-04'
     end: '1809-03-04'
     party: Democratic-Republican
+    how: election
 - id:
     bioguide: B001133
     govtrack: 402077
@@ -120,7 +113,6 @@
     start: '1813-03-04'
     end: '1814-11-23'
     party: Democratic-Republican
->>>>>>> 009bddcc
 - id:
     bioguide: M000043
     govtrack: 407071
